// +build integration

// TODO these are not supposed to be integration tests but there was a mistaken mis-usage of go-git which means they
//  randomly fail atm

package cmd_test

import (
	"encoding/base64"
	"fmt"
	"io/ioutil"
	"os"
	"path/filepath"
	"strings"
	"testing"

	"github.com/jenkins-x/jx/pkg/apps"

	"k8s.io/helm/pkg/chartutil"

	expect "github.com/Netflix/go-expect"
	"github.com/jenkins-x/jx/pkg/tests"

	"github.com/jenkins-x/jx/pkg/kube"

	"github.com/petergtz/pegomock"

	jenkinsv1 "github.com/jenkins-x/jx/pkg/apis/jenkins.io/v1"
	metav1 "k8s.io/apimachinery/pkg/apis/meta/v1"

	"github.com/ghodss/yaml"

	helm_test "github.com/jenkins-x/jx/pkg/helm/mocks"
	"k8s.io/helm/pkg/proto/hapi/chart"

	"github.com/jenkins-x/jx/pkg/helm"

	uuid "github.com/satori/go.uuid"

	"github.com/stretchr/testify/assert"

	google_protobuf "github.com/golang/protobuf/ptypes/any"
	"github.com/jenkins-x/jx/pkg/jx/cmd"
	"github.com/jenkins-x/jx/pkg/jx/cmd/cmd_test_helpers"
)

func TestAddAppForGitOps(t *testing.T) {
	t.Parallel()
	testOptions := cmd_test_helpers.CreateAppTestOptions(true, t)
	defer func() {
		err := testOptions.Cleanup()
		assert.NoError(t, err)
	}()

	name := uuid.NewV4().String()
	version := "0.0.1"
	alias := fmt.Sprintf("%s-alias", name)
	o := &cmd.AddAppOptions{
		AddOptions: cmd.AddOptions{
			CommonOptions: *testOptions.CommonOptions,
		},
		Version:              version,
		Alias:                alias,
		Repo:                 "http://chartmuseum.jenkins-x.io",
		GitOps:               true,
		DevEnv:               testOptions.DevEnv,
		HelmUpdate:           true, // Flag default when run on CLI
		ConfigureGitCallback: testOptions.ConfigureGitFn,
	}
	o.Args = []string{name}
	err := o.Run()
	assert.NoError(t, err)
	pr, err := testOptions.FakeGitProvider.GetPullRequest(testOptions.OrgName, testOptions.DevEnvRepoInfo, 1)
	assert.NoError(t, err)
	// Validate the PR has the right title, message
	assert.Equal(t, fmt.Sprintf("Add %s %s", name, version), pr.Title)
	assert.Equal(t, fmt.Sprintf("Add app %s %s", name, version), pr.Body)
	// Validate the branch name
	envDir, err := o.CommonOptions.EnvironmentsDir()
	assert.NoError(t, err)
	devEnvDir := filepath.Join(envDir, testOptions.OrgName, testOptions.DevEnvRepoInfo.Name)
	branchName, err := o.Git().Branch(devEnvDir)
	assert.NoError(t, err)
	assert.Equal(t, fmt.Sprintf("add-app-%s-%s", name, version), branchName)
	// Validate the updated Requirements.yaml
	requirements, err := helm.LoadRequirementsFile(filepath.Join(devEnvDir, helm.RequirementsFileName))
	assert.NoError(t, err)
	found := make([]*helm.Dependency, 0)
	for _, d := range requirements.Dependencies {
		if d.Name == name && d.Alias == alias {
			found = append(found, d)
		}
	}
	assert.Len(t, found, 1)
	assert.Equal(t, version, found[0].Version)
}

func TestAddAppWithSecrets(t *testing.T) {
	// TODO enable this test again when is passing
	t.SkipNow()

	tests.SkipForWindows(t, "go-expect does not work on windows")
	pegomock.RegisterMockTestingT(t)
	testOptions := cmd_test_helpers.CreateAppTestOptions(false, t)
	defer func() {
		err := testOptions.Cleanup()
		assert.NoError(t, err)
	}()

	// Needs console input to create secrets
	console := tests.NewTerminal(t)
	testOptions.CommonOptions.In = console.In
	testOptions.CommonOptions.Out = console.Out
	testOptions.CommonOptions.Err = console.Err

	name := uuid.NewV4().String()
	version := "0.0.1"
	o := &cmd.AddAppOptions{
		AddOptions: cmd.AddOptions{
			CommonOptions: *testOptions.CommonOptions,
		},
		Version:              version,
		Repo:                 "http://chartmuseum.jenkins-x.io",
		GitOps:               true,
		DevEnv:               testOptions.DevEnv,
		HelmUpdate:           true, // Flag default when run on CLI
		ConfigureGitCallback: testOptions.ConfigureGitFn,
	}
	o.Args = []string{name}
	o.BatchMode = false

	helm_test.StubFetchChart(name, "", kube.DefaultChartMuseumURL, &chart.Chart{
		Metadata: &chart.Metadata{
			Name:    name,
			Version: version,
		},
		Files: []*google_protobuf.Any{
			&google_protobuf.Any{
				TypeUrl: "values.schema.json",
				Value: []byte(`{
  "$id": "https:/jenkins-x.io/tests/basicTypes.schema.json",
  "$schema": "http://json-schema.org/draft-07/schema#",
  "description": "test values.yaml",
  "type": "object",
  "properties": {
    "tokenValue": {
      "type": "string",
      "format": "token"
    }
  }
}`),
			},
		},
	}, testOptions.MockHelmer)

	// Test interactive IO
	donec := make(chan struct{})
	// TODO Answer questions
	go func() {
		defer close(donec)
		// Test boolean type
		console.ExpectString("Enter a value for tokenValue")
		console.SendLine("abc")
		console.ExpectString(" ***")
		console.ExpectEOF()
	}()

	pegomock.When(testOptions.MockHelmer.UpgradeChart(
		pegomock.AnyString(),
		pegomock.EqString(name),
		pegomock.AnyString(),
		pegomock.EqString(version),
		pegomock.AnyBool(),
		pegomock.AnyInt(),
		pegomock.AnyBool(),
		pegomock.AnyBool(),
		pegomock.AnyStringSlice(),
		pegomock.AnyStringSlice(),
		pegomock.EqString(kube.DefaultChartMuseumURL),
		pegomock.AnyString(),
		pegomock.AnyString())).
		Then(func(params []pegomock.Param) pegomock.ReturnValues {
			// These assertion must happen inside the UpgradeChart function otherwise the chart dir will have been
			// deleted
			assert.IsType(t, "", params[0])
			assert.IsType(t, make([]string, 0), params[9])
			chart := params[0].(string)
			valuesFiles := params[9].([]string)
			isChartDir, err := chartutil.IsChartDir(chart)
			assert.NoError(t, err)
			assert.True(t, isChartDir)
			assert.Len(t, valuesFiles, 2)
			_, valuesFileName := filepath.Split(valuesFiles[0])
			assert.Contains(t, valuesFileName, "values.yaml")
			bytes, err := ioutil.ReadFile(valuesFiles[0])
			assert.NoError(t, err)
			assert.Equal(t, `tokenValue:
  kind: Secret
  name: tokenvalue-secret
`, string(bytes))
			_, secretsFileName := filepath.Split(valuesFiles[1])
			assert.Contains(t, secretsFileName, "generatedSecrets.yaml")
			bytes, err = ioutil.ReadFile(valuesFiles[1])
			assert.NoError(t, err)
			assert.Equal(t, `appsGeneratedSecrets:
- Name: tokenvalue-secret
  key: token
  value: abc
`, string(bytes))
			// Check the template is in place
			_, err = os.Stat(filepath.Join(chart, "templates", "app-generated-secret-template.yaml"))
			assert.NoError(t, err)
			return []pegomock.ReturnValue{
				nil,
			}
		})

	err := o.Run()
	assert.NoError(t, err)
	err = console.Close()
	<-donec
	assert.NoError(t, err)
	t.Logf(expect.StripTrailingEmptyLines(console.CurrentState()))

	// Validate that the secret reference is generated and the secret is in the chart
	// chart, _, _, _, _, _, _, _, _, valueFiles, _, _, _ :=
	testOptions.MockHelmer.VerifyWasCalledOnce().
		UpgradeChart(
			pegomock.AnyString(),
			pegomock.EqString(name),
			pegomock.AnyString(),
			pegomock.EqString(version),
			pegomock.AnyBool(),
			pegomock.AnyInt(),
			pegomock.AnyBool(),
			pegomock.AnyBool(),
			pegomock.AnyStringSlice(),
			pegomock.AnyStringSlice(),
			pegomock.EqString(kube.DefaultChartMuseumURL),
			pegomock.AnyString(),
			pegomock.AnyString())
}

func TestAddAppWithDefaults(t *testing.T) {

	tests.SkipForWindows(t, "go-expect does not work on windows")
	pegomock.RegisterMockTestingT(t)
	testOptions := cmd_test_helpers.CreateAppTestOptions(false, t)
	defer func() {
		err := testOptions.Cleanup()
		assert.NoError(t, err)
	}()

	// Needs console input to create secrets
	console := tests.NewTerminal(t)
	testOptions.CommonOptions.In = console.In
	testOptions.CommonOptions.Out = console.Out
	testOptions.CommonOptions.Err = console.Err

	name := uuid.NewV4().String()
	version := "0.0.1"
	o := &cmd.AddAppOptions{
		AddOptions: cmd.AddOptions{
			CommonOptions: *testOptions.CommonOptions,
		},
		Version:              version,
		Repo:                 "http://chartmuseum.jenkins-x.io",
		GitOps:               true,
		DevEnv:               testOptions.DevEnv,
		HelmUpdate:           true, // Flag default when run on CLI
		ConfigureGitCallback: testOptions.ConfigureGitFn,
	}
	o.Args = []string{name}

	helm_test.StubFetchChart(name, "", kube.DefaultChartMuseumURL, &chart.Chart{
		Metadata: &chart.Metadata{
			Name:    name,
			Version: version,
		},
		Files: []*google_protobuf.Any{
			&google_protobuf.Any{
				TypeUrl: "values.schema.json",
				Value: []byte(`{
  "$id": "https:/jenkins-x.io/tests/basicTypes.schema.json",
  "$schema": "http://json-schema.org/draft-07/schema#",
  "description": "test values.yaml",
  "type": "object",
  "properties": {
    "name": {
      "type": "string",
      "default": "testing"
    }
  }
}`),
			},
		},
	}, testOptions.MockHelmer)

	// Test interactive IO
	donec := make(chan struct{})
	// TODO Answer questions
	go func() {
		defer close(donec)
		// Test boolean type
		console.ExpectString("Enter a value for name testing [Automatically accepted default value]")
		console.ExpectEOF()
	}()

	pegomock.When(testOptions.MockHelmer.UpgradeChart(
		pegomock.AnyString(),
		pegomock.EqString(name),
		pegomock.AnyString(),
		pegomock.EqString(version),
		pegomock.AnyBool(),
		pegomock.AnyInt(),
		pegomock.AnyBool(),
		pegomock.AnyBool(),
		pegomock.AnyStringSlice(),
		pegomock.AnyStringSlice(),
		pegomock.EqString(kube.DefaultChartMuseumURL),
		pegomock.AnyString(),
		pegomock.AnyString())).
		Then(func(params []pegomock.Param) pegomock.ReturnValues {
			// These assertion must happen inside the UpgradeChart function otherwise the chart dir will have been
			// deleted
			assert.IsType(t, "", params[0])
			assert.IsType(t, make([]string, 0), params[9])
			chart := params[0].(string)
			valuesFiles := params[9].([]string)
			isChartDir, err := chartutil.IsChartDir(chart)
			assert.NoError(t, err)
			assert.True(t, isChartDir)
			assert.Len(t, valuesFiles, 2)
			_, valuesFileName := filepath.Split(valuesFiles[0])
			assert.Contains(t, valuesFileName, "values.yaml")
			bytes, err := ioutil.ReadFile(valuesFiles[0])
			assert.NoError(t, err)
			assert.Equal(t, `name: testing
`, string(bytes))

			return []pegomock.ReturnValue{
				nil,
			}
		})

	err := o.Run()
	assert.NoError(t, err)
	err = console.Close()
	<-donec
	assert.NoError(t, err)
	t.Logf(expect.StripTrailingEmptyLines(console.CurrentState()))

	testOptions.MockHelmer.VerifyWasCalledOnce().
		UpgradeChart(
			pegomock.AnyString(),
			pegomock.EqString(name),
			pegomock.AnyString(),
			pegomock.EqString(version),
			pegomock.AnyBool(),
			pegomock.AnyInt(),
			pegomock.AnyBool(),
			pegomock.AnyBool(),
			pegomock.AnyStringSlice(),
			pegomock.AnyStringSlice(),
			pegomock.EqString(kube.DefaultChartMuseumURL),
			pegomock.AnyString(),
			pegomock.AnyString())
}

func TestStashValues(t *testing.T) {
	namespace := "jx"

	tests.SkipForWindows(t, "go-expect does not work on windows")
	pegomock.RegisterMockTestingT(t)
	testOptions := cmd_test_helpers.CreateAppTestOptions(false, t)
	defer func() {
		err := testOptions.Cleanup()
		assert.NoError(t, err)
	}()

	// Needs console input to create secrets
	console := tests.NewTerminal(t)
	testOptions.CommonOptions.In = console.In
	testOptions.CommonOptions.Out = console.Out
	testOptions.CommonOptions.Err = console.Err

	name := uuid.NewV4().String()
	version := "0.0.1"
	o := &cmd.AddAppOptions{
		AddOptions: cmd.AddOptions{
			CommonOptions: *testOptions.CommonOptions,
		},
		Version:              version,
		Repo:                 "http://chartmuseum.jenkins-x.io",
		GitOps:               true,
		DevEnv:               testOptions.DevEnv,
		HelmUpdate:           true, // Flag default when run on CLI
		ConfigureGitCallback: testOptions.ConfigureGitFn,
		Namespace:            namespace,
	}
	o.Args = []string{name}

	helm_test.StubFetchChart(name, "", kube.DefaultChartMuseumURL, &chart.Chart{
		Metadata: &chart.Metadata{
			Name:    name,
			Version: version,
		},
		Files: []*google_protobuf.Any{
			&google_protobuf.Any{
				TypeUrl: "values.schema.json",
				Value: []byte(`{
  "$id": "https:/jenkins-x.io/tests/basicTypes.schema.json",
  "$schema": "http://json-schema.org/draft-07/schema#",
  "description": "test values.yaml",
  "type": "object",
  "properties": {
    "name": {
      "type": "string",
      "default": "testing"
    }
  }
}`),
			},
		},
	}, testOptions.MockHelmer)

	err := o.Run()
	assert.NoError(t, err)
	appCRDName := fmt.Sprintf("%s-%s", name, name)
	jxClient, ns, err := testOptions.CommonOptions.JXClientAndDevNamespace()
	assert.NoError(t, err)
	appList, err := jxClient.JenkinsV1().Apps(ns).List(metav1.ListOptions{})
	assert.Equal(t, namespace, ns)
	assert.NoError(t, err)
	assert.Len(t, appList.Items, 1)
	app, err := jxClient.JenkinsV1().Apps(ns).Get(appCRDName, metav1.GetOptions{})
	assert.NoError(t, err)
	val, ok := app.Annotations[apps.ValuesAnnotation]
	assert.True(t, ok)
	dst, err := base64.StdEncoding.DecodeString(val)
	assert.NoError(t, err)
	assert.Equal(t, `{"name":"testing"}`, string(dst))

}

func TestAddAppForGitOpsWithSecrets(t *testing.T) {
	// TODO enable this test again when is passing
	t.SkipNow()

	tests.SkipForWindows(t, "go-expect does not work on windows")
	pegomock.RegisterMockTestingT(t)
	testOptions := cmd_test_helpers.CreateAppTestOptions(true, t)
	defer func() {
		err := testOptions.Cleanup()
		assert.NoError(t, err)
	}()

	// Needs console input to create secrets
	console := tests.NewTerminal(t)
	testOptions.CommonOptions.In = console.In
	testOptions.CommonOptions.Out = console.Out
	testOptions.CommonOptions.Err = console.Err

	name := uuid.NewV4().String()
	version := "0.0.1"
	alias := fmt.Sprintf("%s-alias", name)
	o := &cmd.AddAppOptions{
		AddOptions: cmd.AddOptions{
			CommonOptions: *testOptions.CommonOptions,
		},
		Version:              version,
		Alias:                alias,
		Repo:                 "http://chartmuseum.jenkins-x.io",
		GitOps:               true,
		DevEnv:               testOptions.DevEnv,
		HelmUpdate:           true, // Flag default when run on CLI
		ConfigureGitCallback: testOptions.ConfigureGitFn,
	}
	o.Args = []string{name}
	o.BatchMode = false

	helm_test.StubFetchChart(name, "", kube.DefaultChartMuseumURL, &chart.Chart{
		Metadata: &chart.Metadata{
			Name:    name,
			Version: version,
		},
		Files: []*google_protobuf.Any{
			&google_protobuf.Any{
				TypeUrl: "values.schema.json",
				Value: []byte(`{
  "$id": "https:/jenkins-x.io/tests/basicTypes.schema.json",
  "$schema": "http://json-schema.org/draft-07/schema#",
  "description": "test values.yaml",
  "type": "object",
  "properties": {
    "tokenValue": {
      "type": "string",
      "format": "token"
    }
  }
}`),
			},
		},
	}, testOptions.MockHelmer)

	// Test interactive IO
	donec := make(chan struct{})
	// TODO Answer questions
	go func() {
		defer close(donec)
		// Test boolean type
		console.ExpectString("Enter a value for tokenValue")
		console.SendLine("abc")
		console.ExpectEOF()
	}()
	err := o.Run()
	assert.NoError(t, err)
	err = console.Close()
	<-donec
	assert.NoError(t, err)
	t.Logf(expect.StripTrailingEmptyLines(console.CurrentState()))

	// Validate that the secret reference is generated
	envDir, err := o.CommonOptions.EnvironmentsDir()
	assert.NoError(t, err)
	devEnvDir := filepath.Join(envDir, testOptions.OrgName, testOptions.DevEnvRepoInfo.Name)
	valuesFromPrPath := filepath.Join(devEnvDir, name, helm.ValuesFileName)
	_, err = os.Stat(valuesFromPrPath)
	assert.NoError(t, err)
	data, err := ioutil.ReadFile(valuesFromPrPath)
	assert.NoError(t, err)
	assert.Equal(t, `tokenValue:
  kind: Secret
  name: tokenvalue-secret
`, string(data))
	// Validate that vault has had the secret added
	path := strings.Join([]string{"gitOps", testOptions.OrgName, testOptions.DevEnvRepoInfo.Name, "tokenvalue-secret"},
		"/")
	value := map[string]interface{}{
		"token": "abc",
	}
	testOptions.MockVaultClient.VerifyWasCalledOnce().Write(path, value)
}

func TestAddApp(t *testing.T) {
<<<<<<< HEAD
	name := uuid.NewV4().String()
	version := "0.0.1"
	testOptions := CreateAppTestOptions(false, t)
	appData := jenkinsv1.App{
		ObjectMeta: metav1.ObjectMeta{
			Name:   name,
			Labels: map[string]string{"chart": name + "-" + version},
		},
		Spec: jenkinsv1.AppSpec{},
	}
	data, err := yaml.Marshal(appData)
	helm_test.StubFetchChart(name, version, kube.DefaultChartMuseumURL, &chart.Chart{
		Metadata: &chart.Metadata{
			Name:        name,
			Version:     version,
			Description: "My test chart description",
		},
		Templates: []*chart.Template{
			&chart.Template{
				Name: "app.yaml",
				Data: data,
			},
		},
	}, testOptions.MockHelmer)
=======
	testOptions := cmd_test_helpers.CreateAppTestOptions(false, t)
>>>>>>> 2fdc8f7e
	// Can't run in parallel
	pegomock.RegisterMockTestingT(t)
	defer func() {
		err := testOptions.Cleanup()
		assert.NoError(t, err)
	}()

	o := &cmd.AddAppOptions{
		AddOptions: cmd.AddOptions{
			CommonOptions: *testOptions.CommonOptions,
		},
		Version:              version,
		Repo:                 kube.DefaultChartMuseumURL,
		GitOps:               false,
		DevEnv:               testOptions.DevEnv,
		HelmUpdate:           true, // Flag default when run on CLI
		ConfigureGitCallback: testOptions.ConfigureGitFn,
	}
	o.Args = []string{name}
	err = o.Run()
	assert.NoError(t, err)

	// Check chart was installed
	_, _, _, fetchDir, _, _, _ := testOptions.MockHelmer.VerifyWasCalledOnce().FetchChart(
		pegomock.EqString(name),
		pegomock.EqString(version),
		pegomock.AnyBool(),
		pegomock.AnyString(),
		pegomock.EqString(kube.DefaultChartMuseumURL),
		pegomock.AnyString(),
		pegomock.AnyString()).GetCapturedArguments()
	testOptions.MockHelmer.VerifyWasCalledOnce().
		UpgradeChart(
			pegomock.EqString(filepath.Join(fetchDir, name)),
			pegomock.EqString(name),
			pegomock.AnyString(),
			pegomock.EqString(version),
			pegomock.AnyBool(),
			pegomock.AnyInt(),
			pegomock.AnyBool(),
			pegomock.AnyBool(),
			pegomock.AnyStringSlice(),
			pegomock.AnyStringSlice(),
			pegomock.EqString(kube.DefaultChartMuseumURL),
			pegomock.AnyString(),
			pegomock.AnyString())

	// Verify the annotation
}

func TestAddLatestApp(t *testing.T) {

	testOptions := cmd_test_helpers.CreateAppTestOptions(false, t)
	// Can't run in parallel
	pegomock.RegisterMockTestingT(t)
	defer func() {
		err := testOptions.Cleanup()
		assert.NoError(t, err)
	}()

	name := uuid.NewV4().String()
	version := "0.1.1"
	o := &cmd.AddAppOptions{
		AddOptions: cmd.AddOptions{
			CommonOptions: *testOptions.CommonOptions,
		},
		Repo:                 kube.DefaultChartMuseumURL,
		GitOps:               false,
		DevEnv:               testOptions.DevEnv,
		HelmUpdate:           true, // Flag default when run on CLI
		ConfigureGitCallback: testOptions.ConfigureGitFn,
	}
	o.Args = []string{name}
	helm_test.StubFetchChart(name, "", kube.DefaultChartMuseumURL, &chart.Chart{
		Metadata: &chart.Metadata{
			Name:    name,
			Version: version,
		},
	}, testOptions.MockHelmer)
	err := o.Run()
	assert.NoError(t, err)

	_, _, _, fetchDir, _, _, _ := testOptions.MockHelmer.VerifyWasCalledOnce().FetchChart(
		pegomock.EqString(name),
		pegomock.AnyString(),
		pegomock.AnyBool(),
		pegomock.AnyString(),
		pegomock.EqString(kube.DefaultChartMuseumURL),
		pegomock.AnyString(),
		pegomock.AnyString()).GetCapturedArguments()
	testOptions.MockHelmer.VerifyWasCalledOnce().
		UpgradeChart(
			pegomock.EqString(filepath.Join(fetchDir, name)),
			pegomock.EqString(name),
			pegomock.AnyString(),
			pegomock.EqString(version),
			pegomock.AnyBool(),
			pegomock.AnyInt(),
			pegomock.AnyBool(),
			pegomock.AnyBool(),
			pegomock.AnyStringSlice(),
			pegomock.AnyStringSlice(),
			pegomock.EqString(kube.DefaultChartMuseumURL),
			pegomock.AnyString(),
			pegomock.AnyString())
}

func TestAddAppWithValuesFileForGitOps(t *testing.T) {
	t.Parallel()
	testOptions := cmd_test_helpers.CreateAppTestOptions(true, t)
	defer func() {
		err := testOptions.Cleanup()
		assert.NoError(t, err)
	}()

	values := map[string]interface{}{
		"cheese": "cheddar",
	}
	file, err := ioutil.TempFile("", "values.yaml")
	assert.NoError(t, err)
	data, err := yaml.Marshal(values)
	assert.NoError(t, err)
	_, err = file.Write(data)
	assert.NoError(t, err)

	name := uuid.NewV4().String()
	version := "0.0.1"
	alias := fmt.Sprintf("%s-alias", name)
	o := &cmd.AddAppOptions{
		AddOptions: cmd.AddOptions{
			CommonOptions: *testOptions.CommonOptions,
		},
		Version:              version,
		Alias:                alias,
		Repo:                 "http://chartmuseum.jenkins-x.io",
		GitOps:               true,
		DevEnv:               testOptions.DevEnv,
		HelmUpdate:           true, // Flag default when run on CLI
		ConfigureGitCallback: testOptions.ConfigureGitFn,
		ValuesFiles:          []string{file.Name()},
	}
	o.Args = []string{name}
	err = o.Run()
	assert.NoError(t, err)
	// Validate that the values.yaml file is in the right place
	envDir, err := o.CommonOptions.EnvironmentsDir()
	assert.NoError(t, err)
	devEnvDir := filepath.Join(envDir, testOptions.OrgName, testOptions.DevEnvRepoInfo.Name)
	valuesFromPrPath := filepath.Join(devEnvDir, name, helm.ValuesFileName)
	_, err = os.Stat(valuesFromPrPath)
	assert.NoError(t, err)
	valuesFromPr := make(map[string]interface{})
	data, err = ioutil.ReadFile(valuesFromPrPath)
	assert.NoError(t, err)
	err = yaml.Unmarshal(data, &valuesFromPr)
	assert.NoError(t, err)
	assert.Equal(t, values, valuesFromPr)
}

func TestAddAppWithReadmeForGitOps(t *testing.T) {
	testOptions := cmd_test_helpers.CreateAppTestOptions(true, t)
	defer func() {
		err := testOptions.Cleanup()
		assert.NoError(t, err)
	}()

	name := uuid.NewV4().String()
	version := "0.0.1"
	alias := fmt.Sprintf("%s-alias", name)
	description := "Example description"
	gitRepository := "https://git.fake/myorg/myrepo"
	releaseNotes := "https://issues.fake/myorg/myrepo/releasenotes/v0.0.1"
	release := jenkinsv1.Release{
		ObjectMeta: metav1.ObjectMeta{
			Name: fmt.Sprintf("%s-%s", name, version),
		},
		Spec: jenkinsv1.ReleaseSpec{
			ReleaseNotesURL: releaseNotes,
			GitHTTPURL:      gitRepository,
		},
	}
	data, err := yaml.Marshal(release)
	assert.NoError(t, err)
	o := &cmd.AddAppOptions{
		AddOptions: cmd.AddOptions{
			CommonOptions: *testOptions.CommonOptions,
		},
		Version:              version,
		Alias:                alias,
		Repo:                 "http://chartmuseum.jenkins-x.io",
		GitOps:               true,
		DevEnv:               testOptions.DevEnv,
		HelmUpdate:           true, // Flag default when run on CLI
		ConfigureGitCallback: testOptions.ConfigureGitFn,
	}
	o.Args = []string{name}
	helm_test.StubFetchChart(name, "", kube.DefaultChartMuseumURL, &chart.Chart{
		Metadata: &chart.Metadata{
			Name:        name,
			Version:     version,
			Description: description,
		},
		Templates: []*chart.Template{
			&chart.Template{
				Name: "release.yaml",
				Data: data,
			},
		},
	}, testOptions.MockHelmer)
	err = o.Run()
	assert.NoError(t, err)
	// Validate that the README.md file is in the right place
	envDir, err := o.CommonOptions.EnvironmentsDir()
	assert.NoError(t, err)
	devEnvDir := filepath.Join(envDir, testOptions.OrgName, testOptions.DevEnvRepoInfo.Name)
	readmeFromPrPath := filepath.Join(devEnvDir, name, "README.MD")
	_, err = os.Stat(readmeFromPrPath)
	assert.NoError(t, err)
	data, err = ioutil.ReadFile(readmeFromPrPath)
	assert.NoError(t, err)
	readmeFromPr := string(data)
	assert.Equal(t, fmt.Sprintf(`# %s

|App Metadata|---|
| **Version** | %s |
| **Description** | %s |
| **Chart Repository** | %s |
| **Git Repository** | %s |
| **Release Notes** | %s |
`, name, version, description, kube.DefaultChartMuseumURL, gitRepository, releaseNotes), readmeFromPr)
	// Validate that the README.md file is in the right place
	releaseyamlFromPrPath := filepath.Join(devEnvDir, name, "release.yaml")
	_, err = os.Stat(releaseyamlFromPrPath)
	assert.NoError(t, err)
	data, err = ioutil.ReadFile(releaseyamlFromPrPath)
	assert.NoError(t, err)
	releaseFromPr := jenkinsv1.Release{}
	err = yaml.Unmarshal(data, &releaseFromPr)
	assert.NoError(t, err)
	assert.Equal(t, release, releaseFromPr)
}

func TestAddAppWithCustomReadmeForGitOps(t *testing.T) {
	testOptions := cmd_test_helpers.CreateAppTestOptions(true, t)
	defer func() {
		err := testOptions.Cleanup()
		assert.NoError(t, err)
	}()

	name := uuid.NewV4().String()
	version := "0.0.1"
	alias := fmt.Sprintf("%s-alias", name)
	o := &cmd.AddAppOptions{
		AddOptions: cmd.AddOptions{
			CommonOptions: *testOptions.CommonOptions,
		},
		Version:              version,
		Alias:                alias,
		Repo:                 "http://chartmuseum.jenkins-x.io",
		GitOps:               true,
		DevEnv:               testOptions.DevEnv,
		HelmUpdate:           true, // Flag default when run on CLI
		ConfigureGitCallback: testOptions.ConfigureGitFn,
	}
	o.Verbose = true
	o.Args = []string{name}
	readmeFileName := "README.MD"
	readme := "Tasty Cheese!\n"
	helm_test.StubFetchChart(name, "", kube.DefaultChartMuseumURL, &chart.Chart{
		Metadata: &chart.Metadata{
			Name:    name,
			Version: version,
		},
		Files: []*google_protobuf.Any{
			&google_protobuf.Any{
				TypeUrl: readmeFileName,
				Value:   []byte(readme),
			},
		},
	}, testOptions.MockHelmer)
	err := o.Run()
	assert.NoError(t, err)
	// Validate that the README.md file is in the right place
	envDir, err := o.CommonOptions.EnvironmentsDir()
	assert.NoError(t, err)
	devEnvDir := filepath.Join(envDir, testOptions.OrgName, testOptions.DevEnvRepoInfo.Name)
	readmeFromPrPath := filepath.Join(devEnvDir, name, readmeFileName)
	_, err = os.Stat(readmeFromPrPath)
	assert.NoError(t, err)
	data, err := ioutil.ReadFile(readmeFromPrPath)
	assert.NoError(t, err)
	readmeFromPr := string(data)
	assert.Equal(t, fmt.Sprintf(`# %s

|App Metadata|---|
| **Version** | %s |
| **Chart Repository** | %s |

## App README.MD

%s
`, name, version, kube.DefaultChartMuseumURL, readme), readmeFromPr)
}

func TestAddLatestAppForGitOps(t *testing.T) {
	testOptions := cmd_test_helpers.CreateAppTestOptions(true, t)
	defer func() {
		err := testOptions.Cleanup()
		assert.NoError(t, err)
	}()

	name := uuid.NewV4().String()
	version := "0.1.8"
	alias := fmt.Sprintf("%s-alias", name)
	o := &cmd.AddAppOptions{
		AddOptions: cmd.AddOptions{
			CommonOptions: *testOptions.CommonOptions,
		},
		Alias:                alias,
		Repo:                 kube.DefaultChartMuseumURL,
		GitOps:               true,
		DevEnv:               testOptions.DevEnv,
		HelmUpdate:           true, // Flag default when run on CLI
		ConfigureGitCallback: testOptions.ConfigureGitFn,
	}
	o.Args = []string{name}
	o.Verbose = true

	helm_test.StubFetchChart(name, "", kube.DefaultChartMuseumURL, &chart.Chart{
		Metadata: &chart.Metadata{
			Name:    name,
			Version: version,
		},
	}, testOptions.MockHelmer)

	err := o.Run()
	assert.NoError(t, err)
	pr, err := testOptions.FakeGitProvider.GetPullRequest(testOptions.OrgName, testOptions.DevEnvRepoInfo, 1)
	assert.NoError(t, err)
	// Validate the PR has the right title, message
	assert.Equal(t, fmt.Sprintf("Add %s %s", name, version), pr.Title)
	assert.Equal(t, fmt.Sprintf("Add app %s %s", name, version), pr.Body)
	// Validate the branch name
	envDir, err := o.CommonOptions.EnvironmentsDir()
	assert.NoError(t, err)
	devEnvDir := filepath.Join(envDir, testOptions.OrgName, testOptions.DevEnvRepoInfo.Name)
	branchName, err := o.Git().Branch(devEnvDir)
	assert.NoError(t, err)
	assert.Equal(t, fmt.Sprintf("add-app-%s-%s", name, version), branchName)
	// Validate the updated Requirements.yaml
	requirements, err := helm.LoadRequirementsFile(filepath.Join(devEnvDir, helm.RequirementsFileName))
	assert.NoError(t, err)
	found := make([]*helm.Dependency, 0)
	for _, d := range requirements.Dependencies {
		if d.Name == name && d.Alias == alias {
			found = append(found, d)
		}
	}
	assert.Len(t, found, 1)
	assert.Equal(t, version, found[0].Version)
<<<<<<< HEAD
}

// Helpers for various app tests

// AppTestOptions contains all useful data from the test environment initialized by `prepareInitialPromotionEnv`
type AppTestOptions struct {
	ConfigureGitFn  cmd.ConfigureGitFolderFn
	CommonOptions   *cmd.CommonOptions
	FakeGitProvider *gits.FakeProvider
	DevRepo         *gits.FakeRepository
	DevEnvRepo      *gits.FakeRepository
	OrgName         string
	DevEnvRepoInfo  *gits.GitRepository
	DevEnv          *jenkinsv1.Environment
	MockHelmer      *helm_test.MockHelmer
	MockFactory     *cmd_test.MockFactory
	MockVaultClient *vault_test.MockClient
}

// AddApp modifies the environment git repo directly to add a dummy app
func (o *AppTestOptions) AddApp() (name string, alias string, version string, err error) {
	envDir, err := o.CommonOptions.EnvironmentsDir()
	if err != nil {
		return "", "", "", err
	}
	devEnvDir := filepath.Join(envDir, o.OrgName, o.DevEnvRepoInfo.Name)
	err = os.MkdirAll(devEnvDir, 0700)
	if err != nil {
		return "", "", "", err
	}
	fileName := filepath.Join(devEnvDir, helm.RequirementsFileName)
	requirements := helm.Requirements{}
	if _, err := os.Stat(fileName); err == nil {
		data, err := ioutil.ReadFile(fileName)
		if err != nil {
			return "", "", "", err
		}

		err = yaml.Unmarshal(data, &requirements)
		if err != nil {
			return "", "", "", err
		}
	}
	name = uuid.NewV4().String()
	alias = fmt.Sprintf("%s-alias", name)
	version = "0.0.1"
	requirements.Dependencies = append(requirements.Dependencies, &helm.Dependency{
		Name:       name,
		Alias:      alias,
		Version:    version,
		Repository: "http://fake.chartmuseum",
	})
	data, err := yaml.Marshal(requirements)
	if err != nil {
		return "", "", "", err
	}
	err = ioutil.WriteFile(fileName, data, 0755)
	if err != nil {
		return "", "", "", err
	}
	return name, alias, version, nil
}

// Cleanup must be run in a defer statement whenever CreateAppTestOptions is run
func (o *AppTestOptions) Cleanup() error {
	err := cmd.CleanupTestEnvironmentDir(o.CommonOptions)
	if err != nil {
		return err
	}
	return nil
}

// CreateAppTestOptions configures the mock environment for running apps related tests
func CreateAppTestOptions(gitOps bool, t *testing.T) *AppTestOptions {
	mockFactory := cmd_test.NewMockFactory()
	o := AppTestOptions{
		CommonOptions: &cmd.CommonOptions{
			Factory: mockFactory,
		},
		MockFactory: mockFactory,
	}
	testOrgName := uuid.NewV4().String()
	testRepoName := uuid.NewV4().String()
	devEnvRepoName := fmt.Sprintf("environment-%s-%s-dev", testOrgName, testRepoName)
	fakeRepo := gits.NewFakeRepository(testOrgName, testRepoName)
	devEnvRepo := gits.NewFakeRepository(testOrgName, devEnvRepoName)

	fakeGitProvider := gits.NewFakeProvider(fakeRepo, devEnvRepo)

	var devEnv *jenkinsv1.Environment
	if gitOps {
		devEnv = kube.NewPermanentEnvironmentWithGit("dev", fmt.Sprintf("https://fake.git/%s/%s.git", testOrgName,
			devEnvRepoName))
		devEnv.Spec.Source.URL = devEnvRepo.GitRepo.CloneURL
		devEnv.Spec.Source.Ref = "master"
		o.MockVaultClient = vault_test.NewMockClient()
		pegomock.When(mockFactory.SecretsLocation()).ThenReturn(pegomock.ReturnValue(secrets.VaultLocationKind))
		pegomock.When(mockFactory.CreateSystemVaultClient(pegomock.AnyString())).ThenReturn(pegomock.ReturnValue(o.
			MockVaultClient), pegomock.ReturnValue(nil))
	} else {
		devEnv = kube.NewPermanentEnvironment("dev")
	}
	o.MockHelmer = helm_test.NewMockHelmer()
	installerMock := installer_test.NewMockInstaller()
	cmd.ConfigureTestOptionsWithResources(o.CommonOptions,
		[]runtime.Object{},
		[]runtime.Object{
			devEnv,
		},
		gits.NewGitLocal(),
		fakeGitProvider,
		o.MockHelmer,
		installerMock,
	)

	err := cmd.CreateTestEnvironmentDir(o.CommonOptions)
	assert.NoError(t, err)
	o.ConfigureGitFn = func(dir string, gitInfo *gits.GitRepository, gitter gits.Gitter) error {
		err := gitter.Init(dir)
		if err != nil {
			return err
		}
		// Really we should have a dummy environment chart but for now let's just mock it out as needed
		err = os.MkdirAll(filepath.Join(dir, "templates"), 0700)
		if err != nil {
			return err
		}
		data, err := json.Marshal(devEnv)
		if err != nil {
			return err
		}
		err = ioutil.WriteFile(filepath.Join(dir, "templates", "dev-env.yaml"), data, 0755)
		if err != nil {
			return err
		}
		return gitter.AddCommit(dir, "Initial Commit")
	}
	o.FakeGitProvider = fakeGitProvider
	o.DevRepo = fakeRepo
	o.DevEnvRepo = devEnvRepo
	o.OrgName = testOrgName
	o.DevEnv = devEnv
	o.DevEnvRepoInfo = &gits.GitRepository{
		Name: devEnvRepoName,
	}
	return &o

=======
>>>>>>> 2fdc8f7e
}<|MERGE_RESOLUTION|>--- conflicted
+++ resolved
@@ -543,34 +543,7 @@
 }
 
 func TestAddApp(t *testing.T) {
-<<<<<<< HEAD
-	name := uuid.NewV4().String()
-	version := "0.0.1"
-	testOptions := CreateAppTestOptions(false, t)
-	appData := jenkinsv1.App{
-		ObjectMeta: metav1.ObjectMeta{
-			Name:   name,
-			Labels: map[string]string{"chart": name + "-" + version},
-		},
-		Spec: jenkinsv1.AppSpec{},
-	}
-	data, err := yaml.Marshal(appData)
-	helm_test.StubFetchChart(name, version, kube.DefaultChartMuseumURL, &chart.Chart{
-		Metadata: &chart.Metadata{
-			Name:        name,
-			Version:     version,
-			Description: "My test chart description",
-		},
-		Templates: []*chart.Template{
-			&chart.Template{
-				Name: "app.yaml",
-				Data: data,
-			},
-		},
-	}, testOptions.MockHelmer)
-=======
 	testOptions := cmd_test_helpers.CreateAppTestOptions(false, t)
->>>>>>> 2fdc8f7e
 	// Can't run in parallel
 	pegomock.RegisterMockTestingT(t)
 	defer func() {
@@ -578,6 +551,8 @@
 		assert.NoError(t, err)
 	}()
 
+	name := uuid.NewV4().String()
+	version := "0.0.1"
 	o := &cmd.AddAppOptions{
 		AddOptions: cmd.AddOptions{
 			CommonOptions: *testOptions.CommonOptions,
@@ -590,7 +565,7 @@
 		ConfigureGitCallback: testOptions.ConfigureGitFn,
 	}
 	o.Args = []string{name}
-	err = o.Run()
+	err := o.Run()
 	assert.NoError(t, err)
 
 	// Check chart was installed
@@ -931,154 +906,4 @@
 	}
 	assert.Len(t, found, 1)
 	assert.Equal(t, version, found[0].Version)
-<<<<<<< HEAD
-}
-
-// Helpers for various app tests
-
-// AppTestOptions contains all useful data from the test environment initialized by `prepareInitialPromotionEnv`
-type AppTestOptions struct {
-	ConfigureGitFn  cmd.ConfigureGitFolderFn
-	CommonOptions   *cmd.CommonOptions
-	FakeGitProvider *gits.FakeProvider
-	DevRepo         *gits.FakeRepository
-	DevEnvRepo      *gits.FakeRepository
-	OrgName         string
-	DevEnvRepoInfo  *gits.GitRepository
-	DevEnv          *jenkinsv1.Environment
-	MockHelmer      *helm_test.MockHelmer
-	MockFactory     *cmd_test.MockFactory
-	MockVaultClient *vault_test.MockClient
-}
-
-// AddApp modifies the environment git repo directly to add a dummy app
-func (o *AppTestOptions) AddApp() (name string, alias string, version string, err error) {
-	envDir, err := o.CommonOptions.EnvironmentsDir()
-	if err != nil {
-		return "", "", "", err
-	}
-	devEnvDir := filepath.Join(envDir, o.OrgName, o.DevEnvRepoInfo.Name)
-	err = os.MkdirAll(devEnvDir, 0700)
-	if err != nil {
-		return "", "", "", err
-	}
-	fileName := filepath.Join(devEnvDir, helm.RequirementsFileName)
-	requirements := helm.Requirements{}
-	if _, err := os.Stat(fileName); err == nil {
-		data, err := ioutil.ReadFile(fileName)
-		if err != nil {
-			return "", "", "", err
-		}
-
-		err = yaml.Unmarshal(data, &requirements)
-		if err != nil {
-			return "", "", "", err
-		}
-	}
-	name = uuid.NewV4().String()
-	alias = fmt.Sprintf("%s-alias", name)
-	version = "0.0.1"
-	requirements.Dependencies = append(requirements.Dependencies, &helm.Dependency{
-		Name:       name,
-		Alias:      alias,
-		Version:    version,
-		Repository: "http://fake.chartmuseum",
-	})
-	data, err := yaml.Marshal(requirements)
-	if err != nil {
-		return "", "", "", err
-	}
-	err = ioutil.WriteFile(fileName, data, 0755)
-	if err != nil {
-		return "", "", "", err
-	}
-	return name, alias, version, nil
-}
-
-// Cleanup must be run in a defer statement whenever CreateAppTestOptions is run
-func (o *AppTestOptions) Cleanup() error {
-	err := cmd.CleanupTestEnvironmentDir(o.CommonOptions)
-	if err != nil {
-		return err
-	}
-	return nil
-}
-
-// CreateAppTestOptions configures the mock environment for running apps related tests
-func CreateAppTestOptions(gitOps bool, t *testing.T) *AppTestOptions {
-	mockFactory := cmd_test.NewMockFactory()
-	o := AppTestOptions{
-		CommonOptions: &cmd.CommonOptions{
-			Factory: mockFactory,
-		},
-		MockFactory: mockFactory,
-	}
-	testOrgName := uuid.NewV4().String()
-	testRepoName := uuid.NewV4().String()
-	devEnvRepoName := fmt.Sprintf("environment-%s-%s-dev", testOrgName, testRepoName)
-	fakeRepo := gits.NewFakeRepository(testOrgName, testRepoName)
-	devEnvRepo := gits.NewFakeRepository(testOrgName, devEnvRepoName)
-
-	fakeGitProvider := gits.NewFakeProvider(fakeRepo, devEnvRepo)
-
-	var devEnv *jenkinsv1.Environment
-	if gitOps {
-		devEnv = kube.NewPermanentEnvironmentWithGit("dev", fmt.Sprintf("https://fake.git/%s/%s.git", testOrgName,
-			devEnvRepoName))
-		devEnv.Spec.Source.URL = devEnvRepo.GitRepo.CloneURL
-		devEnv.Spec.Source.Ref = "master"
-		o.MockVaultClient = vault_test.NewMockClient()
-		pegomock.When(mockFactory.SecretsLocation()).ThenReturn(pegomock.ReturnValue(secrets.VaultLocationKind))
-		pegomock.When(mockFactory.CreateSystemVaultClient(pegomock.AnyString())).ThenReturn(pegomock.ReturnValue(o.
-			MockVaultClient), pegomock.ReturnValue(nil))
-	} else {
-		devEnv = kube.NewPermanentEnvironment("dev")
-	}
-	o.MockHelmer = helm_test.NewMockHelmer()
-	installerMock := installer_test.NewMockInstaller()
-	cmd.ConfigureTestOptionsWithResources(o.CommonOptions,
-		[]runtime.Object{},
-		[]runtime.Object{
-			devEnv,
-		},
-		gits.NewGitLocal(),
-		fakeGitProvider,
-		o.MockHelmer,
-		installerMock,
-	)
-
-	err := cmd.CreateTestEnvironmentDir(o.CommonOptions)
-	assert.NoError(t, err)
-	o.ConfigureGitFn = func(dir string, gitInfo *gits.GitRepository, gitter gits.Gitter) error {
-		err := gitter.Init(dir)
-		if err != nil {
-			return err
-		}
-		// Really we should have a dummy environment chart but for now let's just mock it out as needed
-		err = os.MkdirAll(filepath.Join(dir, "templates"), 0700)
-		if err != nil {
-			return err
-		}
-		data, err := json.Marshal(devEnv)
-		if err != nil {
-			return err
-		}
-		err = ioutil.WriteFile(filepath.Join(dir, "templates", "dev-env.yaml"), data, 0755)
-		if err != nil {
-			return err
-		}
-		return gitter.AddCommit(dir, "Initial Commit")
-	}
-	o.FakeGitProvider = fakeGitProvider
-	o.DevRepo = fakeRepo
-	o.DevEnvRepo = devEnvRepo
-	o.OrgName = testOrgName
-	o.DevEnv = devEnv
-	o.DevEnvRepoInfo = &gits.GitRepository{
-		Name: devEnvRepoName,
-	}
-	return &o
-
-=======
->>>>>>> 2fdc8f7e
 }