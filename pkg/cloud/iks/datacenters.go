package iks

import (
	"fmt"
<<<<<<< HEAD
	"strings"

=======
>>>>>>> 04f8ab19
	"github.com/IBM-Cloud/bluemix-go/client"
	"strings"
)

type MachineType struct {
	Name                      string
	Memory                    string
	NetworkSpeed              string
	Cores                     string
	Os                        string
	ServerType                string
	Storage                   string
	SecondaryStorage          string
	SecondaryStorageEncrypted bool
	Deprecated                bool
	CorrespondingMachineType  string
	IsTrusted                 bool
	Gpus                      string
}

type VLAN struct {
	ID         string `json:"id"`
	Type       string `json:"type"`
	Properties struct {
		Name                       string `json:"name"`
		Note                       string `json:"note"`
		PrimaryRouter              string `json:"primary_router"`
		VlanNumber                 string `json:"vlan_number"`
		VlanType                   string `json:"vlan_type"`
		Location                   string `json:"location"`
		LocalDiskStorageCapability string `json:"local_disk_storage_capability"`
		SanStorageCapability       string `json:"san_storage_capability"`
	} `json:"properties"`
}

type MachineTypes interface {
	GetMachineTypes(zone Zone) ([]MachineType, error)
	GetMachineType(machinetypearg string, zone Zone) (*MachineType, error)
}

type VLANs interface {
	GetVLANs(zone Zone) ([]VLAN, error)
	GetVLAN(vlanarg string, zone Zone) (*VLAN, error)
}
<<<<<<< HEAD
=======

>>>>>>> 04f8ab19
type machineTypes struct {
	*client.Client
	machineTypes map[string][]MachineType
}

type vLANs struct {
	*client.Client
	VLANs map[string][]VLAN
}

func newMachineTypesAPI(c *client.Client) MachineTypes {
	return &machineTypes{
		Client:       c,
		machineTypes: nil,
	}
}

func newVLANsAPI(c *client.Client) VLANs {
	return &vLANs{
		Client: c,
		VLANs:  nil,
	}
}

func (v *machineTypes) fetch(zone Zone) error {
	if v.machineTypes == nil {
		v.machineTypes = make(map[string][]MachineType)
	}
	if _, ok := v.machineTypes[zone.ID]; !ok {
		machineTypes := []MachineType{}
<<<<<<< HEAD
		headers := make(map[string]string, 1)
		headers["datacenter"] = zone.ID
=======
		headers := map[string]interface{}{
			"datacenter": zone.ID,
		}
>>>>>>> 04f8ab19
		_, err := v.Client.Get("/v1/datacenters/"+zone.ID+"/machine-types", &machineTypes, headers)
		if err != nil {
			return err
		}
		v.machineTypes[zone.ID] = machineTypes
	}
	return nil
}

func (v *machineTypes) GetMachineTypes(zone Zone) ([]MachineType, error) {
	if err := v.fetch(zone); err != nil {
		return nil, err
	}
	return v.machineTypes[zone.ID], nil
}

func (v *machineTypes) GetMachineType(machinetypearg string, zone Zone) (*MachineType, error) {
	if err := v.fetch(zone); err != nil {
		return nil, err
	}

	for _, machineType := range v.machineTypes[zone.ID] {
		if strings.Compare(machinetypearg, machineType.Name) == 0 {
			return &machineType, nil
		}
	}
	return nil, fmt.Errorf("no machine type %q not found in zone %q", machinetypearg, zone.ID)
}

func (v *vLANs) fetch(zone Zone) error {
	if v.VLANs == nil {
		v.VLANs = make(map[string][]VLAN)
	}
	if _, ok := v.VLANs[zone.ID]; !ok {
		vLANs := []VLAN{}
<<<<<<< HEAD
		headers := make(map[string]string, 1)
		headers["datacenter"] = zone.ID
=======
		headers := map[string]interface{}{
			"datacenter": zone.ID,
		}
>>>>>>> 04f8ab19
		_, err := v.Client.Get("/v1/datacenters/"+zone.ID+"/vlans", &vLANs, headers)
		if err != nil {
			return err
		}
		v.VLANs[zone.ID] = vLANs
	}
	return nil
}

func (v *vLANs) GetVLANs(zone Zone) ([]VLAN, error) {
	if err := v.fetch(zone); err != nil {
		return nil, err
	}
	return v.VLANs[zone.ID], nil
}

func (v *vLANs) GetVLAN(vlanarg string, zone Zone) (*VLAN, error) {
	if err := v.fetch(zone); err != nil {
		return nil, err
	}

	for _, vLAN := range v.VLANs[zone.ID] {
		if strings.Compare(vlanarg, vLAN.ID) == 0 {
			return &vLAN, nil
		}
	}
	return nil, fmt.Errorf("no machine type %q not found in zone %q", vlanarg, zone.ID)
}<|MERGE_RESOLUTION|>--- conflicted
+++ resolved
@@ -2,11 +2,6 @@
 
 import (
 	"fmt"
-<<<<<<< HEAD
-	"strings"
-
-=======
->>>>>>> 04f8ab19
 	"github.com/IBM-Cloud/bluemix-go/client"
 	"strings"
 )
@@ -51,10 +46,7 @@
 	GetVLANs(zone Zone) ([]VLAN, error)
 	GetVLAN(vlanarg string, zone Zone) (*VLAN, error)
 }
-<<<<<<< HEAD
-=======
 
->>>>>>> 04f8ab19
 type machineTypes struct {
 	*client.Client
 	machineTypes map[string][]MachineType
@@ -85,14 +77,8 @@
 	}
 	if _, ok := v.machineTypes[zone.ID]; !ok {
 		machineTypes := []MachineType{}
-<<<<<<< HEAD
 		headers := make(map[string]string, 1)
 		headers["datacenter"] = zone.ID
-=======
-		headers := map[string]interface{}{
-			"datacenter": zone.ID,
-		}
->>>>>>> 04f8ab19
 		_, err := v.Client.Get("/v1/datacenters/"+zone.ID+"/machine-types", &machineTypes, headers)
 		if err != nil {
 			return err
@@ -128,14 +114,8 @@
 	}
 	if _, ok := v.VLANs[zone.ID]; !ok {
 		vLANs := []VLAN{}
-<<<<<<< HEAD
 		headers := make(map[string]string, 1)
 		headers["datacenter"] = zone.ID
-=======
-		headers := map[string]interface{}{
-			"datacenter": zone.ID,
-		}
->>>>>>> 04f8ab19
 		_, err := v.Client.Get("/v1/datacenters/"+zone.ID+"/vlans", &vLANs, headers)
 		if err != nil {
 			return err
