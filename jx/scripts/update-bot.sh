--- conflicted
+++ resolved
@@ -5,17 +5,8 @@
 set -o pipefail
 
 # Update other repo's dependencies on jx to use the new version - updates repos as specified at .updatebot.yml
-<<<<<<< HEAD
-../../../build/linux/jx step create pr docker --name JX_VERSION --version $VERSION
-../../../build/linux/jx step create pr chart --name jx --version $VERSION
-../../../build/linux/jx step create pr regex --regex "\s*release = \"(.*)\"" --version $VERSION --files config.toml
-../../../build/linux/jx step create pr regex --regex "JX_VERSION=(.*)" --version $VERSION --files install-jx.sh
-../../../build/linux/jx step create pr regex --regex "\s*jxTag:\s*(.*)" --version $VERSION --files prow/values.yaml
-=======
-updatebot push-version --kind brew jx $VERSION
 ./build/linux/jx step create pr docker --name JX_VERSION --version $VERSION
 ./build/linux/jx step create pr chart --name jx --version $VERSION
 ./build/linux/jx step create pr regex --regex "\s*release = \"(.*)\"" --version $VERSION --files config.toml
 ./build/linux/jx step create pr regex --regex "JX_VERSION=(.*)" --version $VERSION --files install-jx.sh
-./build/linux/jx step create pr regex --regex "\s*jxTag:\s*(.*)" --version $VERSION --files prow/values.yaml
->>>>>>> ddbd68dd
+./build/linux/jx step create pr regex --regex "\s*jxTag:\s*(.*)" --version $VERSION --files prow/values.yaml